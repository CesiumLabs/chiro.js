--- conflicted
+++ resolved
@@ -20,37 +20,26 @@
      * Add songs to the queue.
      * @param {TrackData | TrackData[]} track Track to add to queue
      */
-<<<<<<< HEAD
     public add(...tracks: TrackData[]) {
-        if (!this.current && tracks.length) this.current = tracks[tracks.length - 1];
+        if (!this.current && tracks.length) {
+            this.current.stream_time = 0;
+            this.current = tracks[tracks.length - 1];
+        }
+
         this.push(...tracks);
-=======
-    public add(track: TrackData | TrackData[]) {
-        if (!this.current) {
-            if (!Array.isArray(track)) {
-                this.current = track;
-                return;
-            } else {
-                this.current = (track = [...track]).shift();
-            }
-            this.current.stream_time = 0;
-        }
-        if (track instanceof Array) this.push(...track);
-        else this.push(track);
->>>>>>> e418fecb
     }
 
     /**
      * Clear the queue.
      */
-    public clear(): void {
+    public clear() {
         this.splice(0);
     }
 
     /**
      * Shuffle the queue.
      */
-    public shuffle(): void {
+    public shuffle() {
         for (let i = this.length - 1; i > 0; i--) {
             const j = Math.floor(Math.random() * (i + 1));
             [this[i], this[j]] = [this[j], this[i]];
