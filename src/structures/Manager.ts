import Collection from "@discordjs/collection";
import { EventEmitter } from "events";
import Util from "./Utils";
import { Node } from "./Node";
import { Player } from "./Player";
import { ChiroError, ChiroEventError } from "./Error";
import { ManagerOptions, PlayerOptions, SearchQuery, SearchResult, TrackData, Payload, Snowflake, NodeDisconnectContent } from "../static/Interfaces";

export interface Manager {
    /**
     * Emitted when the node connection is established.
     * @event Manager#nodeConnect
     * @param {Node} node Nexus Node
     */
    on(event: "nodeConnect", listener: (node: Node) => void): this;

    /**
     * Emitted when the node gets reconnected.
     * @event Manager#nodeReconnect
     * @param {Node} node Nexus Node
     */
    on(event: "nodeReconnect", listener: (node: Node) => void): this;

    /**
     * Emitted when the node connection is disconnected.
     * @event Manager#nodeDisconnect
     * @param {Node} node Nexus Node
     * @param {NodeDisconnectContent} content Object containing the reason for disconnecting the node.
     */
    on(event: "nodeDisconnect", listener: (node: Node, content: NodeDisconnectContent) => void): this;

    /**
     * Emitted when the node connection receives an unknown opcode.
     * @event Manager#nodeUnknownEvent
     * @param {Payload} payload The payload recieved from the ws api.
     */
    on(event: "nodeUnknownEvent", listener: (payload: Payload) => void): this;

    /**
     * Emitted when the node connection receives a payload.
     * @event Manager#nodeRawEvent
     * @param {Node} node The node who received this payload.
     * @param {Payload} payload The payload recieved from the ws api.
     */
    on(event: "nodeRawEvent", listener: (node: Node, data: Payload) => void): this;

    /**
     * Emitted when Nexus is ready to play.
     * @event Manager#ready
     */
    on(event: "ready", listener: () => void): this;

    /**
     * Emitted when track is started to play.
     * @event Manager#trackStart
     * @param {Player} player Player
     * @param {TrackData} Track Current Track
     */
    on(event: "trackStart", listener: (player: Player, track: TrackData) => void): this;

    /**
     * Emitted when the track ends.
     * @event Manager#trackEnd
     * @param {Player} player Player
     * @param {TrackData} Track Ended Track
     */
    on(event: "trackEnd", listener: (player: Player, track: TrackData) => void): this;

    /**
     * Emitted when the Queue ends.
     * @event Manager#queueEnd
     * @param {Player} player Player
     */
    on(event: "queueEnd", listener: (player: Player) => void): this;

    /**
     * Emitted when the Voice Connection is ready.
     * @event Manager#voiceReady
     * @param {Player} player Player
     */
    on(event: "voiceReady", listener: (player: Player) => void): this;

    /**
     * Emitted when the Voice Connection is disconnected.
     * @event Manager#voiceDisconnect
     * @param {Player} player Player
     */
    on(event: "voiceDisconnect", listener: (player: Player) => void): this;

    /**
     * Emitted when a player is destroyed.
     * @event Manager#playerDestroy
     * @param {Player} player Old Player
     */
    on(event: "playerDestroy", listener: (player: Player) => void): this;

    /**
     * Emitted when there is an debuggable error caught.
     * @event Manager#error
     * @param {ChiroError} error The error containing details.
     */
    on(event: "error", listener: (error: ChiroEventError) => void): this;
}

/**
 * The Manager Class which manages all the players.
 * @extends {EventEmitter}
 * @example
 * const manager = new Manager({
 *     nodes: [{ host: "localhost", port: 3000, password: "SwagLordNitroUser12345" }],
 *     onData(id, payload) {
 *          client.guilds.cache.get(id).shards.send(payload);
 *     }
 * });
 */
export class Manager extends EventEmitter {
    /**
     * The Collection of Players in this Manager.
     * @type {Collection<Snowflake, Player>}
     * @name Manager#players
     */
    public readonly players = new Collection<Snowflake, Player>();

    /**
     * The client id of the bot which is been managed.
     * @type {Snowflake}
     * @name Manager#clientID
     */
    public clientID: Snowflake;

    /**
     * The Nodes of the manager.
     * @type {Collection<number, Node>}
     * @name Manager#nodes
     */
    public nodes = new Collection<number, Node>();

    /**
     * The options received from the constructor for the Manager.
     * @type {ManagerOptions}
     * @name Manager#options
     */
    public readonly options: ManagerOptions;

    /**
     * Boolean stating is the Manager Class initiated or not.
     * @type {boolean}
     * @name Manager#initiated
     * @private
     */
    private initiated = false;

    /**
     * Creates new Manager Instance
     * @param {ManagerOptions} options The options which are necessary for the Manager.
     * @example
     * const manager = new Manager({
     *     nodes: [{ host: "localhost", port: 3000, password: "SwagLordNitroUser12345" }],
     *     onData(id, payload) {
     *          client.guilds.cache.get(id).shards.send(payload);
     *     }
     * })
     */
    constructor(options: ManagerOptions) {
        super();

        this.options = {
            nodes: [
                {
                    identifier: "default",
                    host: "localhost",
                    port: 4957,
                    pingInterval: 10000,
                    password: "SwagLordNitroUser12345",
                    secure: false
                }
            ],
            ...options
        };

        if (!this.options.nodes.length) throw new ChiroError("Atleast one node is needed for manager!")
        this.options.nodes.forEach((m, i) => this.nodes.set(i, new Node(m, this, i)));
    }

    /**
     * Initiate the manager.
     *
     * @param {Snowflake} clientID Bot Application ID
     * @returns {Manager}
     * @example
     * manager.init(client.user.id);
     */
    public init(clientID: Snowflake): this {
        if (!clientID) throw new ChiroError("No client id has been provided.");
        if (!this.initiated) {
            this.clientID = clientID;
            for (const node of this.nodes.values()) node.connect();
            this.initiated = true;
        }

        return this;
    }

    /**
     * Search youtube for songs and playlists.
     * @param {SearchQuery} searchQuery The query object.
     * @param {Snowflake} requestor The id of the user who requested it.
     * @returns {SearchResult}
     * @example
     * const results = await manager.search({ query: "Play that funky music" }, message.author);
     * console.log(results);
     */
    public async search(searchQuery: SearchQuery, requestor: Snowflake): Promise<SearchResult> {
        const response = await this.node.makeRequest("GET", `api/tracks/search?query=${encodeURIComponent(searchQuery.query)}&identifier=${searchQuery.identifier || "ytsearch"}`).then((res) => res.json());

        if (!response.results) throw new ChiroError("Responded results from the server seems to be empty.");
        return Util.resolveTracks(response, requestor);
    }

    /**
     * Creates a new player instance and add it to players collection.
     * @param {PlayerOptions} options Player Options to create one, if there is no existing one.
     * @returns {Promise<Player>}
     */
    public async createPlayer(options: PlayerOptions): Promise<Player> {
        if (this.players.has(options.guild)) return this.players.get(options.guild);

        const player = new Player(options, this);
        this.players.set(options.guild, player);

        return player;
    }

    /**
     * Get a player by its guild id.
     * @param {Snowflake} guild ID of Guild.
     * @returns {Player?}
     */
    public get(guild: Snowflake): Player | undefined {
        return this.players.get(guild);
    }

    /**
     * Destroy all the connection of nodes.
     */
    public destroyNodes() {
        for (const node of this.nodes.values()) node.destroy();
    }

    /**
     * Send Voice State Payload Received from Discord API to Nexus.
     * @param {Object} data The data from the event.
     * @example
     * client.on('raw', manager.updateVoiceState.bind(manager));
     */
    public updateVoiceState(data: any) {
        if (["VOICE_SERVER_UPDATE", "VOICE_STATE_UPDATE"].includes(data?.t)) this.node.socket.send(JSON.stringify(data));
    }

    /**
     * Returns a node with less resources consumed
     * @type {Node|null}
     */
    public get node(): Node | null {
<<<<<<< HEAD
        return this.nodes.find((n) => !n.subscribed);
=======
        let smallest: Node | null = null;
        this.nodes.forEach(n => n.subscriptions < smallest?.subscriptions ? smallest = n : null);
        return smallest;
>>>>>>> 5b0d66ca
    }
}

/**
 * @typedef {Object} ManagerOptions
 * @param {Array<NodeOptions>} [nodes] Node Options
 * @param {Snowflake} [clientID] Bot Application ID
 */

/**
 * A Twitter snowflake, except the epoch is 2015-01-01T00:00:00.000Z
 * ```
 * If we have a snowflake '266241948824764416' we can represent it as binary:
 *
 * 64                                          22     17     12          0
 *  000000111011000111100001101001000101000000  00001  00000  000000000000
 *       number of ms since Discord epoch       worker  pid    increment
 * ```
 * @typedef {string} Snowflake
 */

/**
 * @typedef {Object} SearchQuery
 * @param {string} identifier='ytsearch' IDentifier of type of query
 * @param {string} query Query to be searched for
 */

/**
 * @typedef {Object} SearchResult
 * @param {SEARCH_RESULT | PLAYLIST | NO_RESULT} type Type Of Search Result
 * @param {PlaylistInfo} [playlist] Playlist info
 * @param {Array<TrackData>} Array of Tracks
 * @param {Snowflake} requestor User who requested it
 */

/**
 * @typedef {Object} PlaylistInfo
 * @param {string} id  ID Of Playlist
 * @param {string} title Title of Playlist
 * @param {string} url URL of Playlist
 * @param {string} author Uploader of the playlist
 * @param {string} extractor Website playlist is fetched from
 */

/**
 * @typedef {Object} TrackData
 * @param {string} url URL of the Track
 * @param {string} title Title of the Track
 * @param {string} thumbnail Image of the Track
 * @param {number} duration Duration of the Track
 * @param {string} author Uploader of the Track
 * @param {Date} created_at Track upload date
 * @param {string} extractor Website track is fetched from
 * @param {Snowflake} requestedBy User who requested it
 * @param {number} streamTime=0 Current seek of playing track
 */<|MERGE_RESOLUTION|>--- conflicted
+++ resolved
@@ -262,13 +262,9 @@
      * @type {Node|null}
      */
     public get node(): Node | null {
-<<<<<<< HEAD
-        return this.nodes.find((n) => !n.subscribed);
-=======
         let smallest: Node | null = null;
         this.nodes.forEach(n => n.subscriptions < smallest?.subscriptions ? smallest = n : null);
         return smallest;
->>>>>>> 5b0d66ca
     }
 }
 
