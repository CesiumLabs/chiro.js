import { Snowflake, User } from "discord.js";
import { Manager } from "./Manager";
import { Node } from "./Node";
import { Queue } from "./Queue";
import { Filters } from "../Static/Constants";
import {
    PlayerOptions,
    SearchQuery,
    SearchResult,
    TrackData,
} from "../Static/Interfaces";

/**
 * The Player Class
 */
export class Player {

    /**
     * Queue for the player.
     * @type {Queue}
     */
    public queue: Queue = new Queue();

    /**
     * Boolean stating to repeat the track or not.
     * @type {boolean}
     */
    public trackRepeat = false;

    /**
     * Boolean stating to repeat the queue or not.
     * @type {boolean}
     */
    public queueRepeat = false;

    /**
     * Boolean stating is the player playing or not.
     * @type {boolean}
     */
    public playing = false;

    /**
     * Boolean stating is the player paused or not.
     * @type {boolean}
     */
<<<<<<< HEAD
    public paused = false;

=======
    private _paused = false;
>>>>>>> e418fecb
    /**
     * The volume of the player.
     * @type {number}
     */
    public volume: number;

    /**
     * The node of the player.
     * @type {Node}
     */
    public node: Node;

    /**
     * Guild ID.
     * @type Snowflake
     */
    public guild: Snowflake;

    /**
     * The voice channel.
     * @type {string}
     */
    public voiceChannel: string | null = null;

    /**
     * The text channel for the player.
     * @type {string}
     */
    public textChannel: string | null = null;

    /** The Manager of the player.
     * @type {Manager}
     */
    public manager: Manager;

    /**
     * Static manager of the player.
     * @ignore
     * @private
     */
    private static _manager: Manager;

    /**
<<<<<<< HEAD
     * Boolean stating is the player connected or not.
     * @type {boolean}
=======
     * Player Connected
     * @type {"connected" | "disconnected" | "connecting"} connected = "disconnected"
>>>>>>> e418fecb
     * @hidden
     * @ignore
     */
    public connected: "connected" | "disconnected" | "connecting" =
        "disconnected";

    /**
     * Initialize the static manager for the player.
     * 
     * @type {void}
     * @param {Manager} manager The static manager to set.
     * @ignore
     */
    public static initStaticManager(manager: Manager)  {
        this._manager = manager;
    }

    /**
     * Creates a new player instance.
     * 
     * @param {PlayerOptions} options The options nexessary for the player.
     * @hideconstructor
     */
    constructor(options: PlayerOptions) {
        if (!this.manager) this.manager = Player._manager;
        if (!this.manager) throw new RangeError("Manager has not been initiated.");
        if (this.manager.players.has(options.guild)) return this.manager.players.get(options.guild);

        this.guild = options.guild;
        this.node = this.manager.node;
        if (options.voiceChannel) this.voiceChannel = options.voiceChannel;
        if (options.textChannel) this.textChannel = options.textChannel;
        if (!this.node) throw new RangeError("No available nodes.");

        this.manager.players.set(options.guild, this);
        this.manager.emit("playerCreate", this);
        this.setVolume(options.volume ?? 100);
        this.connect();
    }

    /**
     * Search youtube for songs and playlists.
     * 
     * @param {SearchQuery} SearchQuery Query Object
     * @param {User} requester User Object
     * @returns {SearchResult}
     * @example
     * const results = await player.search({ query: "Play that funky music" }, message.author);
     * console.log(results);
     */
    public search(searchQuery: SearchQuery, requester: User): Promise<SearchResult> {
        return this.manager.search(searchQuery, requester);
    }

    /**
     * Create a voice channel Subscription to nexus
     */
    public async connect()  {
        if (!this.voiceChannel) throw new RangeError("No voice channel has been set.");
        await this.node.makeRequest("POST",`api/subscription/${this.guild}/${this.voiceChannel}`)
        this.manager.emit("playerCreate", this);
        this.connected = "connecting";
    }

    /**
     * Disconnects the voice channel.
     */
    public async disconnect(): Promise<this> {
        if (!this.voiceChannel) return this;
        if (this.playing) this.stop();
        await this.node.makeRequest("DELETE", `api/subscription/${this.guild}/${this.voiceChannel}`);
        this.voiceChannel = null;
<<<<<<< HEAD
        this.connected = false;
=======
        this.connected = "disconnected";
>>>>>>> e418fecb
        return this;
    }
    /**
     * Play the songs added in the queue.
     */
<<<<<<< HEAD
    public async play() {
        if (!this.queue.current) throw new RangeError("Queue is empty!");
        if (!this.connected) await this.connect();
        
        return await new Promise(resolve => {
            const connectInterval = setInterval(() => {
                if (this.connected) {
                    this.sendPlayPost(this.queue.current);
                    clearInterval(connectInterval);
                    resolve(null);
                }
            }, 1000);
        });
=======
    public play() {
        if (!this.queue.current) throw new RangeError("Queue is empty");
        const track = this.queue.current;
        if (this.connected === "disconnected") {
            this.connect();
        }
        const connectInterval = setInterval(() => {
            if (this.connected === "connected") {
                this.sendPlayPost(track);
                clearInterval(connectInterval);
            }
        }, 1000);
>>>>>>> e418fecb
    }

    /**
     * Send POST request to NEXUS to play the song.
     * 
     * @param {TrackData} track Track to Play the song
     * @private
     */
    private async sendPlayPost(track: TrackData) {
        await this.node.makeRequest("POST", `api/player/${this.guild}`, { track: { url: track.url } })
        this.playing = true;
    }

    /**
<<<<<<< HEAD
     * Send filter to Nexus.
     * @param {Filters} filter Music Filter to Apply
     */
    public applyFilters(filter: Filters) {
        return this.node
            .makeRequest("PATCH", `api/player/${this.guild}`, { data: { encoder_args: ["-af", filter] } })
            .then(res => {
                if (!res.ok) this.manager.emit("playerError", res);
            });
    }

    /**
     * Set the volume of the player.
=======
     * Set the volume of the player
>>>>>>> e418fecb
     * @param {number} volume Volume of the player
     */
    public setVolume(volume: number)  {
        this.volume = volume;
        return this.node.makeRequest("PATCH", `api/player/${this.guild}`, { data: { volume: this.volume } })
    }

    /**
     * Destroy the player.
     */
    public destroy()  {
        if (this.playing) this.stop();
        this.disconnect();
        this.manager.emit("playerDestroy", this);
        this.manager.players.delete(this.guild);
    }

    /**
     * Clear the queue and stop the player.
     */
    public stop()  {
        this.queue.current = null;
        this.queue.previous = null;
        this.queue.clear();
        this.playing = false;
        this.skip();
        this.destroy();
    }

    /**
     * Skip the current playing song.
     */
    public skip()  {
        return this.node.makeRequest("DELETE", `api/player/${this.guild}`, );
    }

    public get paused() {
        return this._paused;
    }
    public set paused(status: boolean) {
        console.log(status);
        this._paused = status;
        this.playing = !status;
        this.node
            .makeRequest(`api/player/${this.guild}`, "PATCH", {
                data: { paused: status },
            })
            .then((res) => res.text())
            .then((json) => console.log(json));
    }

    /**
     * Send filter to Nexus
     * @param {Filters} filter Music Filter to Apply
     */
    public applyFilters(filter: Filters) {
        this.node
            .makeRequest(`api/player/${this.guild}`, "PATCH", {
                data: { encoder_args: ["-af", filter] },
            })
            .then((res) => {
                if (!res.ok) console.log(res);
            });
    }
}

/**
 * @typedef {Object} PlayerOptions
 * @param {Snowflake} guild ID of the guild
 * @param {Snowflake} textChannel ID of text channel
 * @param {Snowflake} voiceChannel ID of voice channel
 * @param {number} [volume] Initial volume
 */

/**
 * The available audio filters
 * @typedef {string} Filters
 * @property {string} bassboost The bassboost filter
 * @property {string} 8D The 8D filter
 * @property {string} vaporwave The vaporwave filter
 * @property {string} nightcore The nightcore filter
 * @property {string} phaser The phaser filter
 * @property {string} tremolo The tremolo filter
 * @property {string} vibrato The vibrato filter
 * @property {string} reverse The reverse filter
 * @property {string} treble The treble filter
 * @property {string} normalizer The normalizer filter
 * @property {string} surrounding The surrounding filter
 * @property {string} pulsator The pulsator filter
 * @property {string} subboost The subboost filter
 * @property {string} karaoke The karaoke filter
 * @property {string} flanger The flanger filter
 * @property {string} gate The gate filter
 * @property {string} haas The haas filter
 * @property {string} mcompand The mcompand filter
 * @property {string} mono The mono filter
 * @property {string} mstlr The mstlr filter
 * @property {string} mstrr The mstrr filter
 * @property {string} chorus The chorus filter
 * @property {string} chorus2d The chorus2d filter
 * @property {string} chorus3d The chorus3d filter
 * @property {string} fadein The fadein filter
 * @property {string} compressor The compressor filter
 * @property {string} expander The expander filter
 * @property {string} softlimiter The softlimiter filter
 */<|MERGE_RESOLUTION|>--- conflicted
+++ resolved
@@ -40,16 +40,6 @@
     public playing = false;
 
     /**
-     * Boolean stating is the player paused or not.
-     * @type {boolean}
-     */
-<<<<<<< HEAD
-    public paused = false;
-
-=======
-    private _paused = false;
->>>>>>> e418fecb
-    /**
      * The volume of the player.
      * @type {number}
      */
@@ -92,29 +82,17 @@
     private static _manager: Manager;
 
     /**
-<<<<<<< HEAD
-     * Boolean stating is the player connected or not.
-     * @type {boolean}
-=======
-     * Player Connected
-     * @type {"connected" | "disconnected" | "connecting"} connected = "disconnected"
->>>>>>> e418fecb
+     * The current state of the player.
+     * idle - Not connected yet.
+     * connected - Connected to the player.
+     * disconnected - Was connected to the player.
+     * connecting - Connecting to the player.
+     * 
+     * @type {"connected" | "disconnected" | "connecting"}
      * @hidden
      * @ignore
      */
-    public connected: "connected" | "disconnected" | "connecting" =
-        "disconnected";
-
-    /**
-     * Initialize the static manager for the player.
-     * 
-     * @type {void}
-     * @param {Manager} manager The static manager to set.
-     * @ignore
-     */
-    public static initStaticManager(manager: Manager)  {
-        this._manager = manager;
-    }
+    public state: "connected" | "disconnected" | "connecting" = "connecting";
 
     /**
      * Creates a new player instance.
@@ -134,9 +112,35 @@
         if (!this.node) throw new RangeError("No available nodes.");
 
         this.manager.players.set(options.guild, this);
-        this.manager.emit("playerCreate", this);
         this.setVolume(options.volume ?? 100);
         this.connect();
+    }
+
+    /**
+     * Boolean stating is the player connected or not.
+     * @readonly
+     */
+    public get connected(): boolean {
+        return this.state == "connected";
+    }
+
+    /**
+     * Boolean stating is the player paused or not.
+     * @readonly
+     */
+    public get paused(): boolean {
+        return this.connected && !this.playing;
+    }
+
+    /**
+     * Initialize the static manager for the player.
+     * 
+     * @returns {void}
+     * @param {Manager} manager The static manager to set.
+     * @ignore
+     */
+    public static initStaticManager(manager: Manager)  {
+        this._manager = manager;
     }
 
     /**
@@ -154,61 +158,46 @@
     }
 
     /**
-     * Create a voice channel Subscription to nexus
+     * Create a voice channel Subscription to nexus.
+     * @returns {Promise<void>}
      */
     public async connect()  {
         if (!this.voiceChannel) throw new RangeError("No voice channel has been set.");
-        await this.node.makeRequest("POST",`api/subscription/${this.guild}/${this.voiceChannel}`)
-        this.manager.emit("playerCreate", this);
-        this.connected = "connecting";
+        await this.node.makeRequest("POST",`api/subscription/${this.guild}/${this.voiceChannel}`);
+        this.state = "connecting";
     }
 
     /**
      * Disconnects the voice channel.
+     * @returns {Promise<void>}
      */
     public async disconnect(): Promise<this> {
         if (!this.voiceChannel) return this;
         if (this.playing) this.stop();
         await this.node.makeRequest("DELETE", `api/subscription/${this.guild}/${this.voiceChannel}`);
         this.voiceChannel = null;
-<<<<<<< HEAD
-        this.connected = false;
-=======
-        this.connected = "disconnected";
->>>>>>> e418fecb
-        return this;
-    }
+        this.state = "disconnected";
+    }
+
     /**
      * Play the songs added in the queue.
-     */
-<<<<<<< HEAD
+     * @returns {Promise<void>}
+     */
     public async play() {
         if (!this.queue.current) throw new RangeError("Queue is empty!");
-        if (!this.connected) await this.connect();
+        if (this.state == "disconnected") await this.connect();
         
-        return await new Promise(resolve => {
+        return await new Promise((resolve, reject) => {
             const connectInterval = setInterval(() => {
                 if (this.connected) {
                     this.sendPlayPost(this.queue.current);
-                    clearInterval(connectInterval);
-                    resolve(null);
+                    return resolve(null);
                 }
+
+                clearInterval(connectInterval);
+                reject(new Error(`Timed out to play the player because the player's state is still ${this.state}.`));
             }, 1000);
         });
-=======
-    public play() {
-        if (!this.queue.current) throw new RangeError("Queue is empty");
-        const track = this.queue.current;
-        if (this.connected === "disconnected") {
-            this.connect();
-        }
-        const connectInterval = setInterval(() => {
-            if (this.connected === "connected") {
-                this.sendPlayPost(track);
-                clearInterval(connectInterval);
-            }
-        }, 1000);
->>>>>>> e418fecb
     }
 
     /**
@@ -223,8 +212,7 @@
     }
 
     /**
-<<<<<<< HEAD
-     * Send filter to Nexus.
+     * Apply filters through the Nexus API.
      * @param {Filters} filter Music Filter to Apply
      */
     public applyFilters(filter: Filters) {
@@ -237,73 +225,66 @@
 
     /**
      * Set the volume of the player.
-=======
-     * Set the volume of the player
->>>>>>> e418fecb
-     * @param {number} volume Volume of the player
-     */
-    public setVolume(volume: number)  {
+     * @param {number} volume Volume to set.
+     * @returns {Promise<void>}
+     */
+    public async setVolume(volume: number)  {
         this.volume = volume;
-        return this.node.makeRequest("PATCH", `api/player/${this.guild}`, { data: { volume: this.volume } })
+        await this.node.makeRequest("PATCH", `api/player/${this.guild}`, { data: { volume: this.volume } });
     }
 
     /**
      * Destroy the player.
-     */
-    public destroy()  {
-        if (this.playing) this.stop();
-        this.disconnect();
+     * @returns {Promise<void>}
+     */
+    public async destroy()  {
+        if (this.playing) await this.stop();
+        await this.disconnect();
         this.manager.emit("playerDestroy", this);
         this.manager.players.delete(this.guild);
     }
 
     /**
      * Clear the queue and stop the player.
-     */
-    public stop()  {
+     * @returns {Promise<void>}
+     */
+    public async stop()  {
         this.queue.current = null;
         this.queue.previous = null;
         this.queue.clear();
         this.playing = false;
-        this.skip();
-        this.destroy();
+        await this.skip();
+        await this.destroy();
     }
 
     /**
      * Skip the current playing song.
-     */
-    public skip()  {
-        return this.node.makeRequest("DELETE", `api/player/${this.guild}`, );
-    }
-
-    public get paused() {
-        return this._paused;
-    }
-    public set paused(status: boolean) {
-        console.log(status);
-        this._paused = status;
-        this.playing = !status;
-        this.node
-            .makeRequest(`api/player/${this.guild}`, "PATCH", {
-                data: { paused: status },
-            })
-            .then((res) => res.text())
-            .then((json) => console.log(json));
-    }
-
-    /**
-     * Send filter to Nexus
-     * @param {Filters} filter Music Filter to Apply
-     */
-    public applyFilters(filter: Filters) {
-        this.node
-            .makeRequest(`api/player/${this.guild}`, "PATCH", {
-                data: { encoder_args: ["-af", filter] },
-            })
-            .then((res) => {
-                if (!res.ok) console.log(res);
-            });
-    }
+     * @returns {Promise<void>}
+     */
+    public async skip() {
+        await this.node.makeRequest("DELETE", `api/player/${this.guild}`);
+    }
+
+    /**
+     * Pause the player.
+     * @returns {Promise<void>}
+     */
+    public async pause() {
+        if (this.paused) return;
+        this.playing = false;
+        await this.node.makeRequest("PATCH", `api/player/${this.guild}`, { data: { paused: true } });
+    }
+
+    /**
+     * Resume the player.
+     * @returns {Promise<void>}
+     */
+    public async resume() {
+        if (this.playing) return;
+        this.playing = true;
+        await this.node.makeRequest("PATCH", `api/player/${this.guild}`, { data: { paused: false } });
+    }
+
 }
 
 /**
