--- conflicted
+++ resolved
@@ -160,7 +160,7 @@
             method,
             body: JSON.stringify(body || {}),
             headers: {
-                Authorization: this.manager.access_token,
+                Authorization: this.manager.accessToken,
                 "Content-Type": "application/json",
             },
         }); 
@@ -259,14 +259,13 @@
             const player = this.manager.players.get(payload.d.guild_id);
             switch (payload.t) {
                 case WSEvents.READY:
-                    this.manager.access_token = payload.d.access_token;
+                    this.manager.accessToken = payload.d.access_token;
                     this.manager.emit("ready", payload);
                     break;
 
                 case WSEvents.VOICE_CONNECTION_READY:
-                    player.connected = "connected";
-                    if (player)
-                        this.manager.emit("voiceReady", player, payload);
+                    player.state = "connected";
+                    if (player) this.manager.emit("voiceReady", player, payload);
                     break;
 
                 case WSEvents.VOICE_CONNECTION_ERROR:
@@ -274,25 +273,24 @@
                     break;
 
                 case WSEvents.VOICE_CONNECTION_DISCONNECT:
-                    player.connected = "disconnected";
+                    player.state = "disconnected";
                     if (player) this.manager.emit("voiceDisconnect", player);
                     player.queue.clear();
                     break;
 
                 case WSEvents.AUDIO_PLAYER_ERROR:
-<<<<<<< HEAD
                     this.manager.emit("audioPlayerError", payload);
                     break;
+
+                case WSEvents.AUDIO_PLAYER_STATUS:
+                    // TODO(Scientific-Guy): Remove this clg please.
+                    console.log(payload);
 
                 default:
                     // The only events left are track events.
                     this.handleTrackEvent(payload);
-=======
                     this.manager.emit("audioPlayerError", player, payload);
                     break;
-                case WSEvents.AUDIO_PLAYER_STATUS:
-                    console.log(payload);
->>>>>>> e418fecb
             }
         }
     }
@@ -308,25 +306,10 @@
         const player = this.manager.players.get(payload.d.guild_id);
         if (!player) return;
         const track = player.queue.current;
-<<<<<<< HEAD
-=======
-        if (payload.t === WSEvents.TRACK_START) {
-            this.trackStart(player, track, payload);
-        }
-        if (payload.t === WSEvents.TRACK_FINISH) {
-            this.trackEnd(player, track, payload);
-        }
-        if (payload.t === WSEvents.TRACK_ERROR) {
-            this.manager.emit("trackError", payload);
-            this.trackEnd(player, track, payload);
-        }
-    }
->>>>>>> e418fecb
 
         switch (payload.t) {
             case WSEvents.TRACK_START:
                 player.playing = true;
-                player.paused = false;
                 this.manager.emit("trackStart", player, track, payload);
                 break;
 
@@ -353,17 +336,8 @@
      * @protected
      * @ignore
      */
-<<<<<<< HEAD
     protected trackEnd(player: Player, track: TrackData, payload: Payload) {
         if (!player.queue.length) return this.queueEnd(player, payload);
-=======
-    protected trackEnd(
-        player: Player,
-        track: TrackData,
-        payload: Payload
-    ): void {
-        if (!player.queue.current) return this.queueEnd(player, payload);
->>>>>>> e418fecb
         if (track && player.trackRepeat) {
             this.manager.emit("trackEnd", player, track);
             return player.play();
@@ -373,12 +347,6 @@
         player.queue.current = player.queue.shift();
 
         if (track && player.queueRepeat) {
-<<<<<<< HEAD
-            if (!player.queue.current) return this.queueEnd(player, payload);
-=======
-            player.queue.previous = player.queue.current;
-            player.queue.current = player.queue.shift();
->>>>>>> e418fecb
             player.queue.add(player.queue.previous);
             this.manager.emit("trackEnd", player, track);
             return player.play();
@@ -403,49 +371,33 @@
     }
 
     /**
-<<<<<<< HEAD
-     * Send payload to the nexus using ws.
-     * 
-     * @param {Object} data Payload to send to the WS Api.
-     * @returns {Promise<boolean>}
-=======
-     * Update Player Data
-     * @param player
-     * @param payload
+     * Update the player's data.
+     * 
+     * @param player The player.
+     * @param payload The payload data to be sent while updating.
      * @protected
      */
     protected updatePlayerData(player: Player, payload: Payload) {
-        player.paused = payload.d.paused;
+        player.playing = !payload.d.paused;
         player.volume = payload.d.volume;
         player.queue.current.stream_time = payload.d.stream_time;
     }
 
     /**
-     * Send payload to the nexus using ws
+     * Send payload data to the nexus using ws.
+     * 
      * @param {Object} data Payload to send to WS
-     * @return {Promise<boolean>}
->>>>>>> e418fecb
+     * @returns {Promise<boolean>}
      * @example
      * const payload = {"op": 10, d: null}
      * <Player>.node.send(payload)
      */
     public send(data: unknown): Promise<boolean> {
         return new Promise((resolve, reject) => {
-<<<<<<< HEAD
             const stringified = JSON.stringify(data);
             if (!this.connected) return resolve(false);
             if (!data || !stringified.startsWith("{")) return reject(new Error('Improper data sent to send in the WS.')); 
             this.socket.send(stringified, error => error ? reject(error) : resolve(true));
-=======
-            if (!this.connected) return false;
-            if (!data || !JSON.stringify(data).startsWith("{")) {
-                return false;
-            }
-            this.socket.send(JSON.stringify(data), (error: Error) => {
-                if (error) reject(error);
-                else true;
-            });
->>>>>>> e418fecb
         });
     }
 }
